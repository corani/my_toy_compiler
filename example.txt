--- conflicted
+++ resolved
@@ -1,10 +1,6 @@
 int do_math(int a) {
   int x = a * 5
-<<<<<<< HEAD
-  echo(x + 3)
-=======
   return x + 3
->>>>>>> cf50f929
 }
 
 echo(do_math(11))
